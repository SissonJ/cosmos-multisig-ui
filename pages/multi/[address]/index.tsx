--- conflicted
+++ resolved
@@ -95,65 +95,6 @@
                 Once a transaction is created, it can be signed by the multisig members, and then
                 broadcast.
               </p>
-<<<<<<< HEAD
-            </div>
-          </StackableContainer>
-        ) : null}
-        {txType && multisigAddress && accountOnChain ? (
-          <CreateTxForm
-            txType={txType}
-            senderAddress={multisigAddress}
-            accountOnChain={accountOnChain}
-            closeForm={closeForm}
-          />
-        ) : null}
-        {txType === null ? (
-          <div className="interfaces">
-            <div className="col-1">
-              <MultisigHoldings holdings={holdings} />
-            </div>
-            <div className="col-2">
-              <StackableContainer lessPadding>
-                <h2>New transaction</h2>
-                <p>
-                  Once a transaction is created, it can be signed by the multisig members, and then
-                  broadcast.
-                </p>
-                {accountOnChain ? (
-                  <>
-                    <Button
-                      label="Create Transaction"
-                      onClick={() => {
-                        setTxType("send");
-                      }}
-                    />
-                    <Button
-                      label="Create Delegation"
-                      onClick={() => {
-                        setTxType("delegate");
-                      }}
-                    />
-                    <Button
-                      label="Create Undelegation"
-                      onClick={() => {
-                        setTxType("undelegate");
-                      }}
-                    />
-                    <Button
-                      label="Create Redelegate"
-                      onClick={() => {
-                        setTxType("redelegate");
-                      }}
-                    />
-                    <Button
-                      label="Claim Rewards"
-                      onClick={() => {
-                        setTxType("claimRewards");
-                      }}
-                    />
-                  </>
-                ) : (
-=======
             </StackableContainer>
           </div>
         </div>
@@ -166,7 +107,6 @@
                     This multisig address's pubkeys are not available, and so it cannot be used with
                     this tool.
                   </p>
->>>>>>> df7d14f2
                   <p>
                     You can recreate it with this tool here, or sign and broadcast a transaction
                     with the tool you used to create it. Either option will make the pubkeys
@@ -183,7 +123,7 @@
             </div>
           </StackableContainer>
         ) : null}
-        {!!accountOnChain ? (
+        {accountOnChain && multisigAddress ? (
           <CreateTxForm senderAddress={multisigAddress} accountOnChain={accountOnChain} />
         ) : null}
       </StackableContainer>
