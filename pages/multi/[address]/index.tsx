--- conflicted
+++ resolved
@@ -8,19 +8,15 @@
 import MultisigHoldings from "../../../components/dataViews/MultisigHoldings";
 import MultisigMembers from "../../../components/dataViews/MultisigMembers";
 import DelegationForm from "../../../components/forms/DelegationForm";
+import ReDelegationForm from "../../../components/forms/ReDelegationForm";
+import RewardsForm from "../../../components/forms/RewardsForm";
 import TransactionForm from "../../../components/forms/TransactionForm";
+import UnDelegationForm from "../../../components/forms/UnDelegationForm";
 import Button from "../../../components/inputs/Button";
 import Page from "../../../components/layout/Page";
 import StackableContainer from "../../../components/layout/StackableContainer";
-<<<<<<< HEAD
-import TransactionForm from "../../../components/forms/TransactionForm";
-import UnDelegationForm from "../../../components/forms/UnDelegationForm";
-import ReDelegationForm from "../../../components/forms/ReDelegationForm";
-import RewardsForm from "../../../components/forms/RewardsForm";
-=======
 import { useAppContext } from "../../../context/AppContext";
 import { getMultisigAccount } from "../../../lib/multisigHelpers";
->>>>>>> 663563d9
 
 function participantPubkeysFromMultisig(
   multisig: MultisigThresholdPubkey,
@@ -31,13 +27,10 @@
 const Multipage = () => {
   const { state } = useAppContext();
   const [showSendTxForm, setShowSendTxForm] = useState(false);
-<<<<<<< HEAD
+  const [showDelegateTxForm, setShowDelegateTxForm] = useState(false);
   const [showUnDelegateTxForm, setShowUnDelegateTxForm] = useState(false);
   const [showReDelegateTxForm, setShowReDelegateTxForm] = useState(false);
   const [showRewardsTxForm, setShowRewardsTxForm] = useState(false);
-=======
-  const [showDelegateTxForm, setShowDelegateTxForm] = useState(false);
->>>>>>> 663563d9
   const [holdings, setHoldings] = useState<Coin | null>(null);
   const [multisigAddress, setMultisigAddress] = useState("");
   const [accountOnChain, setAccountOnChain] = useState<Account | null>(null);
@@ -120,7 +113,15 @@
             }}
           />
         )}
-<<<<<<< HEAD
+        {showDelegateTxForm && (
+          <DelegationForm
+            address={multisigAddress}
+            accountOnChain={accountOnChain}
+            closeForm={() => {
+              setShowDelegateTxForm(false);
+            }}
+          />
+        )}
         {showUnDelegateTxForm && (
           <UnDelegationForm
             address={multisigAddress}
@@ -148,64 +149,56 @@
             }}
           />
         )}
-        {!showSendTxForm && !showUnDelegateTxForm && !showRewardsTxForm && !showReDelegateTxForm && (
-=======
-        {showDelegateTxForm && (
-          <DelegationForm
-            address={multisigAddress}
-            accountOnChain={accountOnChain}
-            closeForm={() => {
-              setShowDelegateTxForm(false);
-            }}
-          />
-        )}
-        {!showSendTxForm && !showDelegateTxForm && (
->>>>>>> 663563d9
-          <div className="interfaces">
-            <div className="col-1">
-              <MultisigHoldings holdings={holdings} />
+        {!showSendTxForm &&
+          !showDelegateTxForm &&
+          !showUnDelegateTxForm &&
+          !showRewardsTxForm &&
+          !showReDelegateTxForm && (
+            <div className="interfaces">
+              <div className="col-1">
+                <MultisigHoldings holdings={holdings} />
+              </div>
+              <div className="col-2">
+                <StackableContainer lessPadding>
+                  <h2>New transaction</h2>
+                  <p>
+                    Once a transaction is created, it can be signed by the multisig members, and
+                    then broadcast.
+                  </p>
+                  <Button
+                    label="Create Transaction"
+                    onClick={() => {
+                      setShowSendTxForm(true);
+                    }}
+                  />
+                  <Button
+                    label="Create Delegation"
+                    onClick={() => {
+                      setShowDelegateTxForm(true);
+                    }}
+                  />
+                  <Button
+                    label="Create UnDelegation"
+                    onClick={() => {
+                      setShowUnDelegateTxForm(true);
+                    }}
+                  />
+                  <Button
+                    label="Create Redelegate"
+                    onClick={() => {
+                      setShowReDelegateTxForm(true);
+                    }}
+                  />
+                  <Button
+                    label="Claim Rewards"
+                    onClick={() => {
+                      setShowRewardsTxForm(true);
+                    }}
+                  />
+                </StackableContainer>
+              </div>
             </div>
-            <div className="col-2">
-              <StackableContainer lessPadding>
-                <h2>New transaction</h2>
-                <p>
-                  Once a transaction is created, it can be signed by the multisig members, and then
-                  broadcast.
-                </p>
-                <Button
-                  label="Create Transaction"
-                  onClick={() => {
-                    setShowSendTxForm(true);
-                  }}
-                />
-                <Button
-<<<<<<< HEAD
-                  label="Create UnDelegation"
-                  onClick={() => {
-                    setShowUnDelegateTxForm(true);
-                  }}
-                />
-                <Button
-                  label="Claim Rewards"
-                  onClick={() => {
-                    setShowRewardsTxForm(true);
-                  }}
-                />
-                <Button
-                  label="Create Redelegate"
-                  onClick={() => {
-                    setShowReDelegateTxForm(true);
-=======
-                  label="Create Delegation"
-                  onClick={() => {
-                    setShowDelegateTxForm(true);
->>>>>>> 663563d9
-                  }}
-                />
-              </StackableContainer>
-            </div>
-          </div>
-        )}
+          )}
       </StackableContainer>
       <style jsx>{`
         .interfaces {
