--- conflicted
+++ resolved
@@ -8,22 +8,12 @@
     "lint:fix": "eslint --max-warnings 0 \"./**/*.js\" --fix"
   },
   "dependencies": {
-<<<<<<< HEAD
-    "@cosmjs/amino": "^0.27.0",
-    "@cosmjs/crypto": "^0.27.0",
-    "@cosmjs/encoding": "^0.27.0",
-    "@cosmjs/ledger-amino": "^0.28.0",
-    "@cosmjs/math": "^0.27.0",
-    "@cosmjs/proto-signing": "^0.27.0",
-    "@cosmjs/stargate": "^0.27.0",
-=======
     "@cosmjs/amino": "^0.28.0",
     "@cosmjs/crypto": "^0.28.0",
     "@cosmjs/encoding": "^0.28.0",
     "@cosmjs/math": "^0.28.0",
     "@cosmjs/proto-signing": "^0.28.0",
     "@cosmjs/stargate": "^0.28.0",
->>>>>>> 7735d6ef
     "@keplr-wallet/types": "^0.9.0-alpha.4",
     "@ledgerhq/hw-transport-webusb": "^6.24.1",
     "axios": "^0.21.1",
